#!/usr/bin/env python3
#
# SymbiYosys (sby) -- Front-end for Yosys-based formal verification flows
#
# Copyright (C) 2016  Clifford Wolf <clifford@clifford.at>
#
# Permission to use, copy, modify, and/or distribute this software for any
# purpose with or without fee is hereby granted, provided that the above
# copyright notice and this permission notice appear in all copies.
#
# THE SOFTWARE IS PROVIDED "AS IS" AND THE AUTHOR DISCLAIMS ALL WARRANTIES
# WITH REGARD TO THIS SOFTWARE INCLUDING ALL IMPLIED WARRANTIES OF
# MERCHANTABILITY AND FITNESS. IN NO EVENT SHALL THE AUTHOR BE LIABLE FOR
# ANY SPECIAL, DIRECT, INDIRECT, OR CONSEQUENTIAL DAMAGES OR ANY DAMAGES
# WHATSOEVER RESULTING FROM LOSS OF USE, DATA OR PROFITS, WHETHER IN AN
# ACTION OF CONTRACT, NEGLIGENCE OR OTHER TORTIOUS ACTION, ARISING OUT OF
# OR IN CONNECTION WITH THE USE OR PERFORMANCE OF THIS SOFTWARE.
#

import os, sys, getopt, shutil, tempfile
from SymbiYosys.sbysrc.sby_core import SbyJob, SbyAbort
from time import localtime

sbyfile = None
changeidr = None
workdir = None
tasknames = list()
opt_force = False
opt_backup = False
opt_tmpdir = False
exe_paths = dict()
throw_err = False
dump_cfg = False
dump_tasks = False
reusedir = False
setupmode = False

def usage():
    print("""
sby [options] [<jobname>.sby [tasknames] | <dirname>]

    -c <dirname>
        change directory before starting tasks

    -c <dirname>
        change directory before starting tasks

    -d <dirname>
        set workdir name. default: <jobname> (without .sby)

    -f
        remove workdir if it already exists

    -b
        backup workdir if it already exists

    -t
        run in a temporary workdir (remove when finished)

    -T taskname
        add taskname (useful when sby file is read from stdin)

    -E
        throw an exception (incl stack trace) for most errors

    --yosys <path_to_executable>
    --abc <path_to_executable>
    --smtbmc <path_to_executable>
    --suprove <path_to_executable>
    --aigbmc <path_to_executable>
    --avy <path_to_executable>
    --btormc <path_to_executable>
        configure which executable to use for the respective tool

    --dumpcfg
        print the pre-processed configuration file

    --dumptasks
        print the list of tasks

    --setup
        set up the working directory and exit
""")
    sys.exit(1)

try:
    opts, args = getopt.getopt(sys.argv[1:], "c:d:btfT:E", ["yosys=",
<<<<<<< HEAD
            "abc=", "smtbmc=", "suprove=", "aigbmc=", "avy=", "btormc=",
            "dumpcfg", "dumptasks", "setup"])
=======
            "abc=", "smtbmc=", "suprove=", "aigbmc=", "avy="])
>>>>>>> 8d437b78
except:
    usage()

for o, a in opts:
    if o == "-c":
        changedir = a
    elif o == "-d":
        workdir = a
    elif o == "-f":
        opt_force = True
    elif o == "-b":
        opt_backup = True
    elif o == "-t":
        opt_tmpdir = True
    elif o == "-T":
        tasknames.append(a)
    elif o == "-E":
        throw_err = True
    elif o == "--yosys":
        exe_paths["yosys"] = a
    elif o == "--abc":
        exe_paths["abc"] = a
    elif o == "--smtbmc":
        exe_paths["smtbmc"] = a
    elif o == "--suprove":
        exe_paths["suprove"] = a
    elif o == "--aigbmc":
        exe_paths["aigbmc"] = a
    elif o == "--avy":
        exe_paths["avy"] = a
    elif o == "--btormc":
        exe_paths["btormc"] = a
    elif o == "--dumpcfg":
        dump_cfg = True
    elif o == "--dumptasks":
        dump_tasks = True
    elif o == "--setup":
        setupmode = True
    else:
        usage()

if len(args) > 0:
    sbyfile = args[0]
    if os.path.isdir(sbyfile):
        workdir = sbyfile
        sbyfile += "/config.sby"
        reusedir = True
        if not opt_force and os.path.exists(workdir + "/model"):
            print("ERROR: Use -f to re-run in existing directory.", file=sys.stderr)
            sys.exit(1)
        if len(args) > 1:
            print("ERROR: Can't use tasks when running in existing directory.", file=sys.stderr)
            sys.exit(1)
        if setupmode:
            print("ERROR: Can't use --setup with existing directory.", file=sys.stderr)
            sys.exit(1)
        if opt_force:
            for f in "PASS FAIL UNKNOWN ERROR TIMEOUT".split():
                if os.path.exists(workdir + "/" + f):
                    os.remove(workdir + "/" + f)
    elif not sbyfile.endswith(".sby"):
        print("ERROR: Sby file does not have .sby file extension.", file=sys.stderr)
        sys.exit(1)

if len(args) > 1:
    tasknames = args[1:]


early_logmsgs = list()

def early_log(workdir, msg):
    tm = localtime()
    early_logmsgs.append("SBY %2d:%02d:%02d [%s] %s" % (tm.tm_hour, tm.tm_min, tm.tm_sec, workdir, msg))
    print(early_logmsgs[-1])


def read_sbyconfig(sbydata, taskname):
    cfgdata = list()
    tasklist = list()

    pycode = None
    tasks_section = False
    task_tags_active = set()
    task_tags_all = set()
    task_skip_block = False
    task_skiping_blocks = False

    def handle_line(line):
        nonlocal pycode, tasks_section, task_tags_active, task_tags_all
        nonlocal task_skip_block, task_skiping_blocks

        line = line.rstrip("\n")
        line = line.rstrip("\r")

        if pycode is not None:
            if line == "--pycode-end--":
                gdict = globals().copy()
                gdict["task"] = taskname
                gdict["tags"] = set(task_tags_active)
                gdict["output_lines"] = list()
                exec("def output(line):\n  output_lines.append(line)\n" + pycode, gdict)
                pycode = None
                for line in gdict["output_lines"]:
                    handle_line(line)
                return
            pycode += line + "\n"
            return

        if line == "--pycode-begin--":
            pycode = ""
            return

        if tasks_section and line.startswith("["):
            tasks_section = False

        if task_skiping_blocks:
            if line == "--":
                task_skip_block = False
                task_skiping_blocks = False
                return

        found_task_tag = False
        task_skip_line = False

        for t in task_tags_all:
            if line.startswith(t+":"):
                line = line[len(t)+1:].lstrip()
                match = t in task_tags_active
            elif line.startswith("~"+t+":"):
                line = line[len(t)+2:].lstrip()
                match = t not in task_tags_active
            else:
                continue

            if line == "":
                task_skiping_blocks = True
                task_skip_block = not match
                task_skip_line = True
            else:
                task_skip_line = not match

            found_task_tag = True
            break

        if len(task_tags_all) and not found_task_tag:
            tokens = line.split()
            if len(tokens) > 0 and tokens[0][0] == line[0] and tokens[0].endswith(":"):
                print("ERROR: Invalid task specifier \"%s\"." % tokens[0], file=sys.stderr)
                sys.exit(1)

        if task_skip_line or task_skip_block:
            return

        if tasks_section:
            if taskname is None:
                cfgdata.append(line)
            if line.startswith("#"):
                return
            line = line.split()
            if len(line) > 0:
                tasklist.append(line[0])
            for t in line:
                if taskname == line[0]:
                    task_tags_active.add(t)
                task_tags_all.add(t)

        elif line == "[tasks]":
            if taskname is None:
                cfgdata.append(line)
            tasks_section = True

        else:
            cfgdata.append(line)

    for line in sbydata:
        handle_line(line)

    return cfgdata, tasklist


sbydata = list()
with (open(sbyfile, "r") if sbyfile is not None else sys.stdin) as f:
    for line in f:
        sbydata.append(line)

if dump_cfg:
    assert len(tasknames) < 2
    sbyconfig, _ = read_sbyconfig(sbydata, tasknames[0] if len(tasknames) else None)
    print("\n".join(sbyconfig))
    sys.exit(0)

if len(tasknames) == 0:
    _, tasknames = read_sbyconfig(sbydata, None)
    if len(tasknames) == 0:
        tasknames = [None]

if dump_tasks:
    for task in tasknames:
        if task is not None:
            print(task)
    sys.exit(0)

if (workdir is not None) and (len(tasknames) != 1):
    print("ERROR: Exactly one task is required when workdir is specified.", file=sys.stderr)
    sys.exit(1)

def run_job(taskname):
    my_workdir = workdir
    my_opt_tmpdir = opt_tmpdir

    if my_workdir is None and sbyfile is not None and not my_opt_tmpdir:
        my_workdir = sbyfile[:-4]
        if taskname is not None:
            my_workdir += "_" + taskname

    if my_workdir is not None:
        if opt_backup:
            backup_idx = 0
            while os.path.exists("%s.bak%03d" % (my_workdir, backup_idx)):
                backup_idx += 1
            early_log(my_workdir, "Moving direcory '%s' to '%s'." % (my_workdir, "%s.bak%03d" % (my_workdir, backup_idx)))
            shutil.move(my_workdir, "%s.bak%03d" % (my_workdir, backup_idx))

        if opt_force and not reusedir:
            early_log(my_workdir, "Removing direcory '%s'." % (my_workdir))
            if sbyfile:
                shutil.rmtree(my_workdir, ignore_errors=True)

        if reusedir:
            pass
        elif os.path.isdir(my_workdir):
            print("ERROR: Direcory '%s' already exists." % (my_workdir))
            sys.exit(1)
        else:
            os.makedirs(my_workdir)

    else:
        my_opt_tmpdir = True
        my_workdir = tempfile.mkdtemp()

    junit_ts_name = os.path.basename(sbyfile[:-4]) if sbyfile is not None else workdir if workdir is not None else "stdin"
    junit_tc_name = taskname if taskname is not None else "default"

    if reusedir:
        junit_filename = os.path.basename(my_workdir)
    elif sbyfile is not None:
        junit_filename = os.path.basename(sbyfile[:-4])
        if taskname is not None:
            junit_filename += "_" + taskname
    elif taskname is not None:
        junit_filename = taskname
    else:
        junit_filename = "junit"

    sbyconfig, _ = read_sbyconfig(sbydata, taskname)
    job = SbyJob(sbyconfig, my_workdir, early_logmsgs, reusedir)

    for k, v in exe_paths.items():
        job.exe_paths[k] = v

    if throw_err:
        job.run(setupmode)
    else:
        try:
            job.run(setupmode)
        except SbyAbort:
            pass

    if my_opt_tmpdir:
        job.log("Removing direcory '%s'." % (my_workdir))
        shutil.rmtree(my_workdir, ignore_errors=True)

    if setupmode:
        job.log("SETUP COMPLETE (rc=%d)" % (job.retcode))
    else:
        job.log("DONE (%s, rc=%d)" % (job.status, job.retcode))
    job.logfile.close()

    if not my_opt_tmpdir and not setupmode:
        with open("%s/%s.xml" % (job.workdir, junit_filename), "w") as f:
            junit_errors = 1 if job.retcode == 16 else 0
            junit_failures = 1 if job.retcode != 0 and junit_errors == 0 else 0
            print('<?xml version="1.0" encoding="UTF-8"?>', file=f)
            print('<testsuites disabled="0" errors="%d" failures="%d" tests="1" time="%d">' % (junit_errors, junit_failures, job.total_time), file=f)
            print('<testsuite disabled="0" errors="%d" failures="%d" name="%s" skipped="0" tests="1" time="%d">' % (junit_errors, junit_failures, junit_ts_name, job.total_time), file=f)
            print('<properties>', file=f)
            print('<property name="os" value="%s"/>' % os.name, file=f)
            print('</properties>', file=f)
            print('<testcase classname="%s" name="%s" status="%s" time="%d">' % (junit_ts_name, junit_tc_name, job.status, job.total_time), file=f)
            if junit_errors:
                print('<error message="%s" type="%s"/>' % (job.status, job.status), file=f)
            if junit_failures:
                print('<failure message="%s" type="%s"/>' % (job.status, job.status), file=f)
            print('<system-out>', end="", file=f)
            with open("%s/logfile.txt" % (job.workdir), "r") as logf:
                for line in logf:
                    print(line.replace("&", "&amp;").replace("<", "&lt;").replace(">", "&gt;").replace("\"", "&quot;"), end="", file=f)
            print('</system-out></testcase></testsuite></testsuites>', file=f)
        with open("%s/status" % (job.workdir), "w") as f:
            print("%s %d %d" % (job.status, job.retcode, job.total_time), file=f)

    return job.retcode

if changedir:
  os.chdir(changedir)

retcode = 0
for t in tasknames:
    retcode |= run_job(t)

sys.exit(retcode)<|MERGE_RESOLUTION|>--- conflicted
+++ resolved
@@ -85,12 +85,8 @@
 
 try:
     opts, args = getopt.getopt(sys.argv[1:], "c:d:btfT:E", ["yosys=",
-<<<<<<< HEAD
             "abc=", "smtbmc=", "suprove=", "aigbmc=", "avy=", "btormc=",
             "dumpcfg", "dumptasks", "setup"])
-=======
-            "abc=", "smtbmc=", "suprove=", "aigbmc=", "avy="])
->>>>>>> 8d437b78
 except:
     usage()
 
